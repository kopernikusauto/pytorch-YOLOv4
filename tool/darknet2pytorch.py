--- conflicted
+++ resolved
@@ -271,13 +271,10 @@
                     model.add_module('relu{0}'.format(conv_id), nn.ReLU(inplace=True))
                 elif activation == 'mish':
                     model.add_module('mish{0}'.format(conv_id), Mish())
-<<<<<<< HEAD
                 elif activation == 'linear':
                     pass
-=======
                 elif activation == 'logistic':
                     model.add_module('sigmoid{0}'.format(conv_id), nn.Sigmoid())
->>>>>>> 267a0404
                 else:
                     print("No convolutional activation named {}".format(activation))
 
